--- conflicted
+++ resolved
@@ -349,13 +349,8 @@
         "--device",
         type=str,
         default="cuda",
-<<<<<<< HEAD
-        choices=["cuda", "cpu", "hpu"],
+        choices=["cuda", "cpu", "hpu", "tpu", "xpu"],
         help='device type for vLLM execution, supporting CUDA, CPU and HPU.')
-=======
-        choices=["cuda", "cpu", "tpu", "xpu"],
-        help='device type for vLLM execution, supporting CUDA and CPU.')
->>>>>>> db5ec52a
     parser.add_argument(
         "--enable-prefix-caching",
         action='store_true',
