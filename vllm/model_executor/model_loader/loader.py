--- conflicted
+++ resolved
@@ -98,16 +98,10 @@
     """Get the quantization config."""
     if model_config.quantization is not None:
         quant_config = get_quant_config(model_config, load_config)
-<<<<<<< HEAD
-        if not current_platform.is_tpu() and not current_platform.is_hpu():
-            capability = current_platform.get_device_capability()
-            capability = capability[0] * 10 + capability[1]
-=======
         capability_tuple = current_platform.get_device_capability()
 
         if capability_tuple is not None:
             capability = capability_tuple.to_int()
->>>>>>> 260d40b5
             if capability < quant_config.get_min_capability():
                 raise ValueError(
                     f"The quantization method {model_config.quantization} "
