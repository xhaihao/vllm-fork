# ruff: noqa: SIM117
import collections
import copy
import dataclasses
import fnmatch
import glob
import inspect
import json
import math
import os
from abc import ABC, abstractmethod
from contextlib import contextmanager
from typing import Any, Dict, Generator, Iterable, List, Optional, Tuple, cast

import gguf
import huggingface_hub
import numpy as np
import torch
from huggingface_hub import HfApi, hf_hub_download
from torch import nn
from transformers import AutoModelForCausalLM
from transformers.utils import SAFE_WEIGHTS_INDEX_NAME

from vllm.config import (LoadConfig, LoadFormat, ModelConfig, ParallelConfig,
                         VllmConfig)
from vllm.distributed import (get_tensor_model_parallel_rank,
                              get_tensor_model_parallel_world_size)
from vllm.envs import VLLM_USE_MODELSCOPE
from vllm.logger import init_logger
from vllm.model_executor.layers.linear import (ReplicatedLinear,
                                               RowParallelLinear)
from vllm.model_executor.model_loader.tensorizer import (
    TensorizerConfig, is_vllm_tensorized, load_with_tensorizer,
    serialize_vllm_model, tensorizer_weights_iterator)
from vllm.model_executor.model_loader.utils import (get_model_architecture,
                                                    set_default_torch_dtype)
from vllm.model_executor.model_loader.weight_utils import (
    download_safetensors_index_file_from_hf, download_weights_from_hf,
    filter_duplicate_safetensors_files, filter_files_not_needed_for_inference,
    get_gguf_extra_tensor_names, gguf_quant_weights_iterator,
    initialize_dummy_weights, np_cache_weights_iterator, pt_weights_iterator,
    safetensors_weights_iterator)
from vllm.model_executor.utils import set_weight_attrs
from vllm.platforms import current_platform
<<<<<<< HEAD
from vllm.utils import is_fake_hpu, is_pin_memory_available
=======
from vllm.plugins import set_current_vllm_config
from vllm.utils import is_pin_memory_available
>>>>>>> 01aae1cc


@contextmanager
def device_loading_context(module: torch.nn.Module,
                           target_device: torch.device):
    if target_device.type == "cpu":
        # If target is CPU, no need to move anything
        yield module
        return

    original_device_states: Dict[str, torch.device] = {}

    # Store original device states and move parameters to GPU if they're on CPU
    for name, p in module.named_parameters():
        if p.device.type == "cpu" and target_device.type != 'hpu':
            original_device_states[name] = p.device
            p.data = p.data.to(target_device)
        # Parameters already on target device are not touched

    try:
        yield module

    finally:
        # Restore parameters to their original devices, ignoring new parameters
        pin_memory = is_pin_memory_available()
        for name, p in module.named_parameters():
            if name in original_device_states:
                original_device: torch.device = original_device_states[name]
                if original_device.type == "cpu":
                    # `torch.empty_like` does not support `pin_memory` argument
                    cpu_data = torch.empty_strided(size=p.data.size(),
                                                   stride=p.data.stride(),
                                                   dtype=p.data.dtype,
                                                   layout=p.data.layout,
                                                   device="cpu",
                                                   pin_memory=pin_memory)
                    cpu_data.copy_(p.data)
                    p.data = cpu_data
                else:
                    p.data = p.data.to(original_device)
        # New parameters or parameters already on target device are untouched


logger = init_logger(__name__)


def _initialize_model(vllm_config: VllmConfig, prefix: str = "") -> nn.Module:
    """Initialize a model with the given configurations."""
    model_config = vllm_config.model_config
    model_class, _ = get_model_architecture(model_config)
    signatures = inspect.signature(model_class.__init__)
    all_params = [param.name for param in signatures.parameters.values()]
    if "vllm_config" in all_params and "prefix" in all_params:
        # new-style model class
        with set_current_vllm_config(vllm_config):
            return model_class(vllm_config=vllm_config, prefix=prefix)
    msg = ("vLLM model class should accept `vllm_config` and `prefix` as "
           "input arguments. Possibly you have an old-style model class"
           " registered from out of tree and it is used for new vLLM version. "
           "Check https://docs.vllm.ai/en/latest/design/class_hierarchy.html "
           "for the design and update the model class accordingly.")
    logger.warning(msg)
    logger.warning(
        "Trying to guess the arguments for old-style model class %s",
        model_class)
    # try to be compatible with old-style model class
    kwargs = {}
    if "prefix" in all_params:
        kwargs["prefix"] = prefix
    if "config" in all_params:
        kwargs["config"] = model_config.hf_config
    if "cache_config" in all_params:
        kwargs["cache_config"] = vllm_config.cache_config
    if "quant_config" in all_params:
        kwargs["quant_config"] = vllm_config.quant_config
    if "lora_config" in all_params:
        kwargs["lora_config"] = vllm_config.lora_config
    if "scheduler_config" in all_params:
        kwargs["scheduler_config"] = vllm_config.scheduler_config
    with set_current_vllm_config(vllm_config):
        return model_class(**kwargs)


class BaseModelLoader(ABC):
    """Base class for model loaders."""

    def __init__(self, load_config: LoadConfig):
        self.load_config = load_config

    @abstractmethod
    def download_model(self, model_config: ModelConfig) -> None:
        """Download a model so that it can be immediately loaded."""
        raise NotImplementedError

    @abstractmethod
    def load_model(self, *, vllm_config: VllmConfig) -> nn.Module:
        """Load a model with the given configurations."""
        raise NotImplementedError


class DefaultModelLoader(BaseModelLoader):
    """Model loader that can load different file types from disk."""

    @dataclasses.dataclass
    class Source:
        """A source for weights."""

        model_or_path: str
        """The model ID or path."""

        revision: Optional[str]
        """The optional model revision."""

        prefix: str = ""
        """A prefix to prepend to all weights."""

        fall_back_to_pt: bool = True
        """Whether .pt weights can be used."""

    def __init__(self, load_config: LoadConfig):
        super().__init__(load_config)
        if load_config.model_loader_extra_config:
            raise ValueError(f"Model loader extra config is not supported for "
                             f"load format {load_config.load_format}")

    def _maybe_download_from_modelscope(
            self, model: str, revision: Optional[str]) -> Optional[str]:
        """Download model from ModelScope hub if VLLM_USE_MODELSCOPE is True.

        Returns the path to the downloaded model, or None if the model is not
        downloaded from ModelScope."""
        if VLLM_USE_MODELSCOPE:
            # download model from ModelScope hub,
            # lazy import so that modelscope is not required for normal use.
            # pylint: disable=C.
            from modelscope.hub.snapshot_download import snapshot_download

            if not os.path.exists(model):
                model_path = snapshot_download(
                    model_id=model,
                    cache_dir=self.load_config.download_dir,
                    local_files_only=huggingface_hub.constants.HF_HUB_OFFLINE,
                    revision=revision,
                    ignore_file_pattern=self.load_config.ignore_patterns,
                )
            else:
                model_path = model
            return model_path
        return None

    def _prepare_weights(self, model_name_or_path: str,
                         revision: Optional[str],
                         fall_back_to_pt: bool) -> Tuple[str, List[str], bool]:
        """Prepare weights for the model.

        If the model is not local, it will be downloaded."""
        model_name_or_path = self._maybe_download_from_modelscope(
            model_name_or_path, revision) or model_name_or_path

        is_local = os.path.isdir(model_name_or_path)
        load_format = self.load_config.load_format
        use_safetensors = False
        index_file = SAFE_WEIGHTS_INDEX_NAME
        # Some quantized models use .pt files for storing the weights.
        if load_format == LoadFormat.AUTO:
            allow_patterns = ["*.safetensors", "*.bin"]
        elif load_format == LoadFormat.SAFETENSORS:
            use_safetensors = True
            allow_patterns = ["*.safetensors"]
        elif load_format == LoadFormat.MISTRAL:
            use_safetensors = True
            allow_patterns = ["consolidated*.safetensors"]
            index_file = "consolidated.safetensors.index.json"
        elif load_format == LoadFormat.PT:
            allow_patterns = ["*.pt"]
        elif load_format == LoadFormat.NPCACHE:
            allow_patterns = ["*.bin"]
        else:
            raise ValueError(f"Unknown load_format: {load_format}")

        if fall_back_to_pt:
            allow_patterns += ["*.pt"]

        if not is_local:
            hf_folder = download_weights_from_hf(
                model_name_or_path,
                self.load_config.download_dir,
                allow_patterns,
                revision,
                ignore_patterns=self.load_config.ignore_patterns,
            )
        else:
            hf_folder = model_name_or_path

        hf_weights_files: List[str] = []
        for pattern in allow_patterns:
            hf_weights_files += glob.glob(os.path.join(hf_folder, pattern))
            if len(hf_weights_files) > 0:
                if pattern == "*.safetensors":
                    use_safetensors = True
                break

        if use_safetensors:
            # For models like Mistral-7B-Instruct-v0.3
            # there are both sharded safetensors files and a consolidated
            # safetensors file. Using both breaks.
            # Here, we download the `model.safetensors.index.json` and filter
            # any files not found in the index.
            if not is_local:
                download_safetensors_index_file_from_hf(
                    model_name_or_path, index_file,
                    self.load_config.download_dir, revision)
            hf_weights_files = filter_duplicate_safetensors_files(
                hf_weights_files, hf_folder, index_file)
        else:
            hf_weights_files = filter_files_not_needed_for_inference(
                hf_weights_files)

        if len(hf_weights_files) == 0:
            raise RuntimeError(
                f"Cannot find any model weights with `{model_name_or_path}`")

        return hf_folder, hf_weights_files, use_safetensors

    def _get_weights_iterator(
            self, source: "Source"
    ) -> Generator[Tuple[str, torch.Tensor], None, None]:
        """Get an iterator for the model weights based on the load format."""
        hf_folder, hf_weights_files, use_safetensors = self._prepare_weights(
            source.model_or_path, source.revision, source.fall_back_to_pt)
        if self.load_config.load_format == LoadFormat.NPCACHE:
            # Currently np_cache only support *.bin checkpoints
            assert use_safetensors is False
            weights_iterator = np_cache_weights_iterator(
                source.model_or_path, self.load_config.download_dir, hf_folder,
                hf_weights_files)
        elif use_safetensors:
            weights_iterator = safetensors_weights_iterator(hf_weights_files)
        else:
            weights_iterator = pt_weights_iterator(hf_weights_files)

        if current_platform.is_tpu():
            # In PyTorch XLA, we should call `xm.mark_step` frequently so that
            # not too many ops are accumulated in the XLA program.
            import torch_xla.core.xla_model as xm

            def _xla_weights_iterator(iterator: Generator):
                for weights in iterator:
                    yield weights
                    xm.mark_step()

            weights_iterator = _xla_weights_iterator(weights_iterator)

        # Apply the prefix.
        return ((source.prefix + name, tensor)
                for (name, tensor) in weights_iterator)

    def _get_all_weights(
        self,
        model_config: ModelConfig,
        model: nn.Module,
    ) -> Generator[Tuple[str, torch.Tensor], None, None]:

        primary_weights = DefaultModelLoader.Source(
            model_config.model,
            model_config.revision,
            prefix="",
            fall_back_to_pt=getattr(model, "fall_back_to_pt_during_load",
                                    True))
        yield from self._get_weights_iterator(primary_weights)

        secondary_weights = cast(Iterable[DefaultModelLoader.Source],
                                 getattr(model, "secondary_weights", ()))
        for source in secondary_weights:
            yield from self._get_weights_iterator(source)

    def download_model(self, model_config: ModelConfig) -> None:
        self._prepare_weights(model_config.model,
                              model_config.revision,
                              fall_back_to_pt=True)

    def load_model(self, vllm_config: VllmConfig) -> nn.Module:
        device_config = vllm_config.device_config
        model_config = vllm_config.model_config

        target_device = torch.device(device_config.device)
        with set_default_torch_dtype(model_config.dtype):
            target_device = torch.device(
                device_config.device) if is_fake_hpu() else torch.device(
                    self.load_config.device)
            with target_device:
                model = _initialize_model(vllm_config=vllm_config)

<<<<<<< HEAD
            logger.info("Loading weights on %s...", self.load_config.device)
            model.load_weights(self._get_all_weights(model_config, model))
=======
            weights_to_load = {name for name, _ in model.named_parameters()}
            loaded_weights = model.load_weights(
                self._get_all_weights(model_config, model))
            # We only enable strict check for non-quantiized models
            # that have loaded weights tracking currently.
            if model_config.quantization is None and loaded_weights is not None:
                weights_not_loaded = weights_to_load - loaded_weights
                if weights_not_loaded:
                    raise ValueError(
                        "Following weights were not initialized from "
                        f"checkpoint: {weights_not_loaded}")
>>>>>>> 01aae1cc

            for _, module in model.named_modules():
                quant_method = getattr(module, "quant_method", None)
                if quant_method is not None:
                    # When quant methods need to process weights after loading
                    # (for repacking, quantizing, etc), they expect parameters
                    # to be on the global target device. This scope is for the
                    # case where cpu offloading is used, where we will move the
                    # parameters onto device for processing and back off after.
                    with device_loading_context(module, target_device):
                        quant_method.process_weights_after_loading(module)
        return model.eval()


class DummyModelLoader(BaseModelLoader):
    """Model loader that will set model weights to random values."""

    def __init__(self, load_config: LoadConfig):
        super().__init__(load_config)
        if load_config.model_loader_extra_config:
            raise ValueError(f"Model loader extra config is not supported for "
                             f"load format {load_config.load_format}")

    def download_model(self, model_config: ModelConfig) -> None:
        pass  # Nothing to download

    def load_model(self, vllm_config: VllmConfig) -> nn.Module:
        device_config = vllm_config.device_config
        model_config = vllm_config.model_config
        with set_default_torch_dtype(model_config.dtype):
            with torch.device(device_config.device):
                model = _initialize_model(vllm_config=vllm_config)
            # NOTE(woosuk): For accurate performance evaluation, we assign
            # random values to the weights.
            initialize_dummy_weights(model)

            for _, module in model.named_modules():
                quant_method = getattr(module, "quant_method", None)
                if quant_method is not None:
                    # When quant methods need to process weights after loading
                    # (for repacking, quantizing, etc), they expect parameters
                    # to be on the global target device. This scope is for the
                    # case where cpu offloading is used, where we will move the
                    # parameters onto device for processing and back off after.
                    with device_loading_context(
                            module, torch.device(device_config.device)):
                        quant_method.process_weights_after_loading(module)
        return model.eval()


class TensorizerLoader(BaseModelLoader):
    """Model loader using CoreWeave's tensorizer library."""

    def __init__(self, load_config: LoadConfig):
        super().__init__(load_config)
        if isinstance(load_config.model_loader_extra_config, TensorizerConfig):
            self.tensorizer_config = load_config.model_loader_extra_config
        else:
            self.tensorizer_config = TensorizerConfig(
                **load_config.model_loader_extra_config)

    def _verify_config(self, model_config: ModelConfig,
                       parallel_config: ParallelConfig):
        self.tensorizer_config.verify_with_model_config(model_config)
        self.tensorizer_config.verify_with_parallel_config(parallel_config)

    def _get_weights_iterator(
            self) -> Generator[Tuple[str, torch.Tensor], None, None]:
        tensorizer_args = self.tensorizer_config._construct_tensorizer_args()
        return tensorizer_weights_iterator(tensorizer_args)

    def _load_model_serialized_cpu(
        self,
        vllm_config: VllmConfig,
    ) -> nn.Module:
        """Load a serialized model with tensorizer to the CPU.

        This is only necessary when the model isn't vLLM-tensorized (see
        examples/tensorize_vllm_model.py) This should still be faster than
        default HuggingFace loading, but will be slower than loading a
        vLLM-tensorized model.
        """
        device_config = vllm_config.device_config
        model_config = vllm_config.model_config
        with set_default_torch_dtype(model_config.dtype):
            with torch.device(device_config.device):
                model = _initialize_model(vllm_config=vllm_config)

            model.load_weights(self._get_weights_iterator())
        return model.eval()

    def _load_model_serialized(
        self,
        vllm_config: VllmConfig,
    ) -> nn.Module:
        """Load a serialized model with tensorizer.

        Expects a vLLM-tensorized model. See the
        examples/tensorize_vllm_model.py example script
        for serializing vLLM models."""

        device_config = vllm_config.device_config
        model_config = vllm_config.model_config

        with set_default_torch_dtype(model_config.dtype):
            with torch.device(device_config.device):
                model_class = get_model_architecture(model_config)[0]

                tensorizer_config = copy.copy(self.tensorizer_config)
                tensorizer_config.model_class = model_class
                tensorizer_config.hf_config = model_config.hf_config
                tensorizer_config.dtype = model_config.dtype

                model = load_with_tensorizer(tensorizer_config,
                                             vllm_config=vllm_config)
        return model.eval()

    def download_model(self, model_config: ModelConfig) -> None:
        self.tensorizer_config.verify_with_model_config(model_config)

        with self.tensorizer_config.open_stream():
            pass

    def load_model(self, vllm_config: VllmConfig) -> nn.Module:
        model_config = vllm_config.model_config
        parallel_config = vllm_config.parallel_config
        self._verify_config(model_config, parallel_config)

        if parallel_config.tensor_parallel_size > 1:
            from vllm.distributed import get_tensor_model_parallel_rank
            self.tensorizer_config.tensorizer_uri = \
                self.tensorizer_config.tensorizer_uri \
                    % get_tensor_model_parallel_rank()

        if is_vllm_tensorized(self.tensorizer_config):
            return self._load_model_serialized(vllm_config=vllm_config)
        return self._load_model_serialized_cpu(vllm_config=vllm_config)

    @staticmethod
    def save_model(
        model: torch.nn.Module,
        tensorizer_config: TensorizerConfig,
    ) -> None:
        serialize_vllm_model(
            model=model,
            tensorizer_config=tensorizer_config,
        )


class ShardedStateLoader(BaseModelLoader):
    """
    Model loader that directly loads each worker's model state dict, which
    enables a fast load path for large tensor-parallel models where each worker
    only needs to read its own shard rather than the entire checkpoint. See
    `examples/save_sharded_state.py` for creating a sharded checkpoint.
    """

    DEFAULT_PATTERN = "model-rank-{rank}-part-{part}.safetensors"

    def __init__(self, load_config: LoadConfig):
        super().__init__(load_config)
        extra_config = ({} if load_config.model_loader_extra_config is None
                        else load_config.model_loader_extra_config.copy())
        self.pattern = extra_config.pop("pattern", self.DEFAULT_PATTERN)
        if extra_config:
            raise ValueError(f"Unexpected extra config keys for load format "
                             f"{load_config.load_format}: "
                             f"{load_config.model_loader_extra_config.keys()}")

    @staticmethod
    def _filter_subtensors(
            tensors: Dict[str, torch.Tensor]) -> Dict[str, torch.Tensor]:
        """
        Filter out all tensors that share the same memory or a subset of the
        memory of another tensor.
        """
        same_storage_groups: Dict[Any, List[Tuple[
            str, torch.Tensor]]] = collections.defaultdict(list)
        for key, tensor in tensors.items():
            if tensor.numel():
                ptr = tensor.untyped_storage().data_ptr()
                same_storage_groups[tensor.device, ptr].append((key, tensor))

        def get_end_ptr(tensor: torch.Tensor) -> int:
            return tensor.view(-1)[-1].data_ptr() + tensor.element_size()

        result: Dict[str, torch.Tensor] = {}
        for group in same_storage_groups.values():
            for k, t in group:
                a, b = t.data_ptr(), get_end_ptr(t)
                for k2, t2 in group:
                    if not t2.is_contiguous():
                        continue
                    a2, b2 = t2.data_ptr(), get_end_ptr(t2)
                    if a < a2 or b2 < b:
                        continue
                    if a2 < a or b < b2 or not t.is_contiguous():
                        break  # t2 covers strictly more memory than t.
                    if k2 < k:
                        # Same tensors, keep the one with the smaller key.
                        break
                else:
                    result[k] = t
        return result

    def _prepare_weights(self, model_name_or_path: str,
                         revision: Optional[str]):
        if os.path.isdir(model_name_or_path):
            return model_name_or_path
        else:
            allow_patterns = ["*.safetensors"]
            return download_weights_from_hf(
                model_name_or_path,
                self.load_config.download_dir,
                allow_patterns,
                revision,
                ignore_patterns=self.load_config.ignore_patterns,
            )

    def download_model(self, model_config: ModelConfig) -> None:
        self._prepare_weights(model_config.model, model_config.revision)

    def load_model(self, vllm_config: VllmConfig) -> nn.Module:
        device_config = vllm_config.device_config
        model_config = vllm_config.model_config
        from safetensors.torch import safe_open

        from vllm.distributed import get_tensor_model_parallel_rank

        local_model_path = self._prepare_weights(model_config.model,
                                                 model_config.revision)

        with set_default_torch_dtype(model_config.dtype):
            with torch.device(device_config.device):
                model = _initialize_model(vllm_config=vllm_config)
                for _, module in model.named_modules():
                    quant_method = getattr(module, "quant_method", None)
                    if quant_method is not None:
                        quant_method.process_weights_after_loading(module)
            rank = get_tensor_model_parallel_rank()
            pattern = os.path.join(
                local_model_path,
                self.pattern.format(rank=rank, part="*"),
            )
            filepaths = glob.glob(pattern)
            if not filepaths:
                # TODO: support un-sharded checkpoints too
                raise ValueError(
                    f"Could not find checkpoint files '{pattern}', only "
                    f"pre-sharded checkpoints are currently supported!")
            state_dict = self._filter_subtensors(model.state_dict())
            for path in filepaths:
                with safe_open(path, framework="pt") as f:
                    for key in f.keys():  # noqa: SIM118
                        tensor = f.get_tensor(key)
                        # If loading with LoRA enabled, additional padding may
                        # be added to certain parameters. We only load into a
                        # narrowed view of the parameter data.
                        param_data = state_dict[key].data
                        param_shape = state_dict[key].shape
                        for dim, size in enumerate(tensor.shape):
                            if size < param_shape[dim]:
                                param_data = param_data.narrow(dim, 0, size)
                        if tensor.shape != param_shape:
                            logger.warning(
                                "loading tensor of shape %s into "
                                "parameter '%s' of shape %s", tensor.shape,
                                key, param_shape)
                        param_data.copy_(tensor)
                        state_dict.pop(key)
            if state_dict:
                raise ValueError(
                    f"Missing keys {tuple(state_dict)} in loaded state!")
        return model.eval()

    @staticmethod
    def save_model(
        model: torch.nn.Module,
        path: str,
        pattern: Optional[str] = None,
        max_size: Optional[int] = None,
    ) -> None:
        from safetensors.torch import save_file

        from vllm.distributed import get_tensor_model_parallel_rank
        if pattern is None:
            pattern = ShardedStateLoader.DEFAULT_PATTERN
        rank = get_tensor_model_parallel_rank()
        part_idx = 0
        total_size = 0
        state_dict = ShardedStateLoader._filter_subtensors(model.state_dict())
        state_dict_part: Dict[str, torch.Tensor] = {}
        for key, tensor in state_dict.items():
            param_size = tensor.nelement() * tensor.element_size()
            if max_size is not None and total_size + param_size > max_size:
                filename = pattern.format(rank=rank, part=part_idx)
                save_file(
                    state_dict_part,
                    os.path.join(path, filename),
                )
                part_idx += 1
                total_size = 0
                state_dict_part = {}
            state_dict_part[key] = tensor
            total_size += param_size
        if len(state_dict_part) > 0:
            filename = pattern.format(rank=rank, part=part_idx)
            save_file(
                state_dict_part,
                os.path.join(path, filename),
            )


class BitsAndBytesModelLoader(BaseModelLoader):
    """Model loader to load model weights with BitAndBytes quantization."""

    possible_config_file_names = ["adapter_config.json"]

    default_target_modules = [
        ".gate_proj.",
        ".down_proj.",
        ".up_proj.",
        ".q_proj.",
        ".k_proj.",
        ".v_proj.",
        ".o_proj.",
        '.fc1.',
        '.fc2.',
        '.dense.',
        '.query_key_value.',
        '.qkv_proj.',
        '.dense_h_to_4h.',
        '.dense_4h_to_h.',
        '.out_proj.',
    ]

    def __init__(self, load_config: LoadConfig):
        super().__init__(load_config)

        # Save the module names without sharding.
        self.unsharded_weights_modules: List[str] = []
        # Save the module names that are sharded by column.
        self.column_sharded_weights_modules: List[str] = []
        # we don't need to quantize the whole model, only the target modules
        # that are specified in the adapter config file. If the adapter config
        # file is not provided, we will quantize the default modules.
        if (not load_config.model_loader_extra_config
                or "qlora_adapter_name_or_path"
                not in load_config.model_loader_extra_config):
            self.target_modules = []
            return

        qlora_adapter = load_config.model_loader_extra_config[
            "qlora_adapter_name_or_path"]

        config_file_path = self._get_config_file(qlora_adapter)

        with open(config_file_path) as f:
            config = json.load(f)
            self.target_modules = config["target_modules"]

    def _get_config_file(self, qlora_adapter: str) -> str:
        is_local = os.path.isdir(qlora_adapter)
        config_file_path = None
        if is_local:
            for file in self.possible_config_file_names:
                config_file_path = os.path.join(qlora_adapter, file)
                if os.path.exists(config_file_path):
                    break
        else:
            hf_api = HfApi()
            repo_files = hf_api.list_repo_files(repo_id=qlora_adapter)
            for file in self.possible_config_file_names:
                if file in repo_files:
                    config_file_path = hf_hub_download(repo_id=qlora_adapter,
                                                       filename=file)
                    break

        if not config_file_path:
            raise ValueError(
                f"Cannot find adapter config file in {qlora_adapter}")

        return config_file_path

    def _get_weight_files(
            self,
            model_name_or_path: str,
            allowed_patterns: List[str],
            revision: Optional[str] = None) -> Tuple[List[str], str]:
        """Retrieve weight files. Download the files if necessary. 
        
        Return the weight files and the file pattern."""
        is_local = os.path.isdir(model_name_or_path)

        if is_local:
            for pattern in allowed_patterns:
                weight_files = glob.glob(
                    os.path.join(model_name_or_path, pattern))
                if weight_files:
                    return weight_files, pattern
        else:
            hf_api = HfApi()
            repo_files = hf_api.list_repo_files(repo_id=model_name_or_path)
            for pattern in allowed_patterns:
                matching_files = fnmatch.filter(repo_files, pattern)
                if matching_files:
                    hf_folder = download_weights_from_hf(
                        model_name_or_path,
                        self.load_config.download_dir,
                        [pattern],
                        revision,
                        ignore_patterns=self.load_config.ignore_patterns,
                    )
                    return glob.glob(os.path.join(hf_folder, pattern)), pattern

        raise RuntimeError(
            f"No model weights found in: `{model_name_or_path}`")

    def _prepare_weights(self, model_name_or_path: str,
                         revision: Optional[str]) -> Tuple[List[str], bool]:
        """Prepare weight files for the model."""

        allowed_patterns = ["*.safetensors", "*.bin", "*.pt"]

        hf_weights_files, matched_pattern = self._get_weight_files(
            model_name_or_path, allowed_patterns, revision)

        if matched_pattern != "*.safetensors":
            hf_weights_files = filter_files_not_needed_for_inference(
                hf_weights_files)

        if len(hf_weights_files) == 0:
            raise RuntimeError(
                f"Cannot find any model weights with `{model_name_or_path}`")

        return hf_weights_files, matched_pattern == "*.safetensors"

    def _hf_weight_iter(self, hf_weights_files, use_safetensors: bool):
        if use_safetensors:
            return safetensors_weights_iterator(hf_weights_files)
        else:
            return pt_weights_iterator(hf_weights_files)

    def _get_quantized_weights_iterator(
        self,
        model_name_or_path: str,
        revision: Optional[str],
        pre_quant: bool,
        load_8bit: bool,
    ) -> Tuple[Generator[Tuple[str, torch.Tensor], None, None], Dict[str,
                                                                     Any]]:
        """Get an iterator to the model weights with bitsandbytes quantization,
        as well as the quantization state dictionary."""

        # only load the bitsandbytes module when needed
        try:
            import bitsandbytes
            if bitsandbytes.__version__ < "0.44.0":
                raise ImportError("bitsandbytes version is wrong. Please "
                                  "install bitsandbytes>=0.44.0.")
        except ImportError as err:
            raise ImportError("Please install bitsandbytes>=0.44.0 via "
                              "`pip install bitsandbytes>=0.44.0` to use "
                              "bitsandbytes quantizer.") from err

        hf_weights_files, use_safetensors = self._prepare_weights(
            model_name_or_path, revision)

        quant_state_dict: Dict[str, Any] = {}

        if pre_quant:
            if load_8bit:
                return self._quantized_8bit_generator(
                    hf_weights_files, use_safetensors,
                    quant_state_dict), quant_state_dict
            else:
                return self._quantized_4bit_generator(
                    hf_weights_files, use_safetensors,
                    quant_state_dict), quant_state_dict

        return self._unquantized_generator(hf_weights_files, use_safetensors,
                                           quant_state_dict), quant_state_dict

    def _is_8bit_weight_name(self, weight_name: str):
        quantized_suffix = {".scb", ".weight_format"}
        return any(weight_name.lower().endswith(suffix)
                   for suffix in quantized_suffix)

    def _is_4bit_weight_name(self, weight_name: str):
        quantized_suffix = {
            "absmax", "quant_map", "nested_absmax", "nested_quant_map",
            "bitsandbytes"
        }
        suffix = weight_name.split(".")[-1]
        return any(q_suffix in suffix for q_suffix in quantized_suffix)

    def _quantized_8bit_generator(self, hf_weights_files, use_safetensors,
                                  quant_state_dict) -> Generator:
        for weight_name, weight_tensor in self._hf_weight_iter(
                hf_weights_files, use_safetensors):
            if not weight_name.lower().endswith(".scb"):
                continue

            weight_key = weight_name.lower().replace(".scb", ".weight")
            quant_state_dict[weight_key] = weight_tensor

        for weight_name, weight_tensor in self._hf_weight_iter(
                hf_weights_files, use_safetensors):

            if self._is_8bit_weight_name(weight_name):
                continue

            if weight_name in quant_state_dict:
                set_weight_attrs(weight_tensor, {"load_in_8bit": True})
                yield weight_name, weight_tensor
            else:
                yield weight_name, weight_tensor

    def _quantized_4bit_generator(self, hf_weights_files, use_safetensors,
                                  quant_state_dict) -> Generator:
        from bitsandbytes.functional import QuantState

        # First iterate over all quant state weights
        weight_iterator = self._hf_weight_iter(hf_weights_files,
                                               use_safetensors)
        temp_state_dict = {}
        for weight_name, weight_tensor in weight_iterator:
            if not self._is_4bit_weight_name(weight_name):
                continue
            # bitsandbytes library requires
            # weight.quant_state.bitsandbytes__* in CPU
            if "quant_state.bitsandbytes" in weight_name:
                temp_state_dict[weight_name] = weight_tensor.cpu().data
            else:
                temp_state_dict[weight_name] = weight_tensor

        # Closure to parse quant_state for each prequant weight
        def _parse_quant_state(param_name: str,
                               temp_state_dict: Dict) -> QuantState:
            quant_state = {}
            for k in temp_state_dict:
                if param_name + "." in k:
                    quant_state[k] = temp_state_dict[k]

            return QuantState.from_dict(quant_state, device="cuda")

        # Second iterate over all prequant and normal weights
        # pre quantized weights would have a quant_state
        for weight_name, weight_tensor in self._hf_weight_iter(
                hf_weights_files, use_safetensors):

            if self._is_4bit_weight_name(weight_name):
                continue

            if (f"{weight_name}.quant_state.bitsandbytes__nf4" \
                    in temp_state_dict) or \
            (f"{weight_name}.quant_state.bitsandbytes__fp4" \
                    in temp_state_dict):
                quant_state = _parse_quant_state(weight_name, temp_state_dict)
                quant_state_dict[weight_name] = quant_state
                yield weight_name, weight_tensor
            else:
                yield weight_name, weight_tensor

    def _unquantized_generator(self, hf_weights_files, use_safetensors,
                               quant_state_dict) -> Generator:
        from bitsandbytes.functional import quantize_4bit
        tp_size = get_tensor_model_parallel_world_size()
        tp_rank = get_tensor_model_parallel_rank()

        for weight_name, weight_tensor in self._hf_weight_iter(
                hf_weights_files, use_safetensors):

            if any(target_module in weight_name for target_module in
                   self.target_modules) and weight_name.endswith(".weight"):
                # Without sharding
                if any(
                        weight_name.startswith(module)
                        for module in self.unsharded_weights_modules):
                    weight_sub_tensor = weight_tensor
                # Shard by column
                elif any(
                        weight_name.startswith(module)
                        for module in self.column_sharded_weights_modules):
                    total_size = weight_tensor.size(-1)
                    start_index = total_size // tp_size * tp_rank
                    end_index = total_size // tp_size * (tp_rank + 1)
                    weight_sub_tensor = weight_tensor[...,
                                                      start_index:end_index]
                # Shard by row
                else:
                    total_size = weight_tensor.size(0)
                    start_index = total_size // tp_size * tp_rank
                    end_index = total_size // tp_size * (tp_rank + 1)
                    weight_sub_tensor = weight_tensor[start_index:end_index,
                                                      ...]

                # bitsandbytes requires data in GPU
                if weight_sub_tensor.is_cuda:
                    loaded_weight = weight_sub_tensor
                else:
                    loaded_weight = weight_sub_tensor.cuda()

                # remove the following after the issue is fixed:
                # https://github.com/bitsandbytes-foundation/bitsandbytes/issues/1342
                if loaded_weight.is_contiguous() is False:
                    loaded_weight = loaded_weight.contiguous()

                with set_default_torch_dtype(torch.float32):
                    processed_weight, quant_state = quantize_4bit(
                        loaded_weight,
                        compress_statistics=True,
                        quant_type="nf4")

                quant_state_dict[weight_name] = quant_state
            else:
                processed_weight = weight_tensor

            yield weight_name, processed_weight

    def _load_weights(self, model_config: ModelConfig,
                      model: nn.Module) -> None:
        if not hasattr(model, 'load_weights'):
            raise AttributeError(
                "The required method 'load_weights' is not defined in class"
                f" {type(model).__name__}.")

        if not hasattr(model, 'bitsandbytes_stacked_params_mapping'):
            raise AttributeError(
                f"Model {type(model).__name__} does not support BitsAndBytes "
                "quantization yet.")

        if len(self.target_modules) == 0:
            if hasattr(model, 'default_bitsandbytes_target_modules'):
                self.target_modules = model.default_bitsandbytes_target_modules
            else:
                self.target_modules = self.default_target_modules

        for name, module in model.named_modules():
            # Some modules like `ReplicatedLinear` should not have their weights
            # sharded. The reason for implementing it this way is to avoid new
            # static variable in the model implementation.
            if isinstance(module, (ReplicatedLinear, )):
                self.unsharded_weights_modules.append(name)
            # In TP, these weights are partitioned along the column
            # dimension (dim=-1)
            elif isinstance(module, (RowParallelLinear, )):
                self.column_sharded_weights_modules.append(name)

        self.model_type = type(model).__name__

        logger.info("Loading weights with BitsAndBytes quantization. "
                    " May take a while ...")

        quant_config = getattr(model_config.hf_config, "quantization_config",
                               None)

        pre_quant = False
        if quant_config is not None:
            quant_method = quant_config.get('quant_method')
            if quant_method == "bitsandbytes":
                pre_quant = True
            else:
                raise ValueError(
                    f"BitsAndBytes loader does not support {quant_method} "
                    "quantization")

        # The quant_states in pre_quantized models cannot work with a split
        # weight tensor. So TP does not work with pre_quantized bnb models.
        if pre_quant and get_tensor_model_parallel_world_size() > 1:
            raise ValueError(
                "Prequant BitsAndBytes models with TP is not supported."
                "Please try with PP.")

        load_8bit = False
        if pre_quant:
            load_8bit = quant_config.get('load_in_8bit', False)

        qweight_iterator, quant_state_dict = \
            self._get_quantized_weights_iterator(
            model_config.model, model_config.revision, pre_quant, load_8bit)

        model.load_weights(qweight_iterator)

        torch.cuda.empty_cache()

        param_dict = dict(model.named_parameters())
        stacked_quant_state_dict: Dict[str, Dict[int, Any]] = {}
        # TODO: Change this lazy import to normal import
        # after the checks are updated to run on a new version
        from vllm.model_executor.models.utils import is_pp_missing_parameter
        for quant_param_name in quant_state_dict:
            if is_pp_missing_parameter(quant_param_name, model):
                continue

            non_stacked_param_name = quant_param_name

            shard_index = 0
            for shard_name, (
                    weight_name, index
            ) in model.bitsandbytes_stacked_params_mapping.items():

                shard_pos = quant_param_name.find(shard_name)
                # Some models, such as MiniCPM V2.5/2.6, contain both
                # module names 'kv_proj' and 'qkv_proj'. To prevent 'kv_proj'
                # from being incorrectly identified as being present in
                # 'vpm.encoder.layers.0.self_attn.qkv_proj.weight
                if shard_pos > 0 and quant_param_name[shard_pos - 1] == ".":
                    shard_index = index
                    quant_param_name = quant_param_name.replace(
                        shard_name, weight_name)
                    break

            if quant_param_name not in param_dict:
                raise ValueError(
                    f"Parameter {quant_param_name} not found in the model.")

            if quant_param_name not in stacked_quant_state_dict:
                stacked_quant_state_dict[quant_param_name] = {}

            stacked_quant_state_dict[quant_param_name][shard_index] = (
                quant_state_dict[non_stacked_param_name])

        # save quant_states and offsets as the attributes of the parameters
        for param_name, param in param_dict.items():
            if param_name in stacked_quant_state_dict:
                quant_states = stacked_quant_state_dict[param_name]
                set_weight_attrs(param, {"bnb_quant_state": quant_states})

                pack_ratio = getattr(param, "pack_factor", -1)
                if pack_ratio == -1:
                    raise ValueError(
                        f"pack_factor not set for parameter {param_name}.")

                num_elements = [0] * len(quant_states)
                for seq, quant_state in quant_states.items():
                    num_elements[seq] = math.prod(
                        quant_state.shape) // pack_ratio

                offsets = np.concatenate(([0], np.cumsum(num_elements)))
                set_weight_attrs(param, {"bnb_shard_offsets": offsets})

                if load_8bit:
                    set_weight_attrs(
                        param, {"matmul_state": [None] * len(quant_states)})

    def download_model(self, model_config: ModelConfig) -> None:
        self._prepare_weights(model_config.model, model_config.revision)

    def load_model(self, vllm_config: VllmConfig) -> nn.Module:
        device_config = vllm_config.device_config
        model_config = vllm_config.model_config
        with set_default_torch_dtype(model_config.dtype):
            with torch.device(device_config.device):
                model = _initialize_model(vllm_config=vllm_config)

                self._load_weights(model_config, model)

        return model.eval()


class GGUFModelLoader(BaseModelLoader):
    """
    Model loader that can load GGUF files. This is useful for loading models
    that are quantized with GGUF and saved in the GGUF format. This loader
    supports loading both full models and sharded models.
    """

    def __init__(self, load_config: LoadConfig):
        super().__init__(load_config)
        if load_config.model_loader_extra_config:
            raise ValueError(f"Model loader extra config is not supported for "
                             f"load format {load_config.load_format}")

    def _prepare_weights(self, model_name_or_path: str):
        if os.path.isfile(model_name_or_path):
            return model_name_or_path
        else:
            raise ValueError(f"{model_name_or_path} is not a file.")

    def _get_gguf_weights_map(self, model_config: ModelConfig):
        """
        GGUF uses this naming convention for their tensors from HF checkpoint:
        `blk.N.BB.weight` and `blk.N.BB.bias`
        where N signifies the block number of a layer, and BB signifies the
        attention/mlp layer components.
        See "Standardized tensor names" in
        https://github.com/ggerganov/ggml/blob/master/docs/gguf.md for details.
        """
        config = model_config.hf_config
        model_type = config.model_type
        # hack: ggufs have a different name than transformers
        if model_type == "cohere":
            model_type = "command-r"
        arch = None
        for key, value in gguf.MODEL_ARCH_NAMES.items():
            if value == model_type:
                arch = key
                break
        if arch is None:
            raise RuntimeError(f"Unknown gguf model_type: {model_type}")
        num_layers = config.num_hidden_layers
        name_map = gguf.get_tensor_name_map(arch, num_layers)
        with torch.device("meta"):
            dummy_model = AutoModelForCausalLM.from_config(config)
        state_dict = dummy_model.state_dict()

        gguf_to_hf_name_map = {}
        for hf_name in state_dict:
            name, suffix = hf_name.rsplit(".", 1)
            gguf_name = name_map.get_name(name)
            gguf_to_hf_name_map[f"{gguf_name}.{suffix}"] = hf_name
        return gguf_to_hf_name_map

    def _get_weights_iterator(
        self, model_name_or_path: str, gguf_to_hf_name_map: Dict[str, str]
    ) -> Generator[Tuple[str, torch.Tensor], None, None]:
        return gguf_quant_weights_iterator(model_name_or_path,
                                           gguf_to_hf_name_map)

    def download_model(self, model_config: ModelConfig) -> None:
        self._prepare_weights(model_config.model)

    def load_model(self, vllm_config: VllmConfig) -> nn.Module:
        device_config = vllm_config.device_config
        model_config = vllm_config.model_config
        local_model_path = self._prepare_weights(model_config.model)
        gguf_weights_map = self._get_gguf_weights_map(model_config)
        # we can only know if tie word embeddings after mapping weights
        if "lm_head.weight" in get_gguf_extra_tensor_names(
                local_model_path, gguf_weights_map):
            model_config.hf_config.update({"tie_word_embeddings": True})

        with set_default_torch_dtype(model_config.dtype):
            with torch.device(device_config.device):
                model = _initialize_model(vllm_config=vllm_config)
            model.load_weights(
                self._get_weights_iterator(local_model_path, gguf_weights_map))
        return model


def get_model_loader(load_config: LoadConfig) -> BaseModelLoader:
    """Get a model loader based on the load format."""

    if isinstance(load_config.load_format, type):
        return load_config.load_format(load_config)

    if load_config.load_format == LoadFormat.DUMMY:
        return DummyModelLoader(load_config)

    if load_config.load_format == LoadFormat.TENSORIZER:
        return TensorizerLoader(load_config)

    if load_config.load_format == LoadFormat.SHARDED_STATE:
        return ShardedStateLoader(load_config)

    if load_config.load_format == LoadFormat.BITSANDBYTES:
        return BitsAndBytesModelLoader(load_config)

    if load_config.load_format == LoadFormat.GGUF:
        return GGUFModelLoader(load_config)

    return DefaultModelLoader(load_config)<|MERGE_RESOLUTION|>--- conflicted
+++ resolved
@@ -42,12 +42,8 @@
     safetensors_weights_iterator)
 from vllm.model_executor.utils import set_weight_attrs
 from vllm.platforms import current_platform
-<<<<<<< HEAD
+from vllm.plugins import set_current_vllm_config
 from vllm.utils import is_fake_hpu, is_pin_memory_available
-=======
-from vllm.plugins import set_current_vllm_config
-from vllm.utils import is_pin_memory_available
->>>>>>> 01aae1cc
 
 
 @contextmanager
@@ -341,10 +337,7 @@
             with target_device:
                 model = _initialize_model(vllm_config=vllm_config)
 
-<<<<<<< HEAD
             logger.info("Loading weights on %s...", self.load_config.device)
-            model.load_weights(self._get_all_weights(model_config, model))
-=======
             weights_to_load = {name for name, _ in model.named_parameters()}
             loaded_weights = model.load_weights(
                 self._get_all_weights(model_config, model))
@@ -356,7 +349,6 @@
                     raise ValueError(
                         "Following weights were not initialized from "
                         f"checkpoint: {weights_not_loaded}")
->>>>>>> 01aae1cc
 
             for _, module in model.named_modules():
                 quant_method = getattr(module, "quant_method", None)
