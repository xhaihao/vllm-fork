import time
from contextlib import contextmanager
from typing import TYPE_CHECKING, Any, ClassVar, Dict, Iterable, List, Optional
from typing import Sequence as GenericSequence
from typing import Set, Type, TypeVar, Union

from transformers import PreTrainedTokenizer

from vllm.config import (CacheConfig, DecodingConfig, DeviceConfig, LoadConfig,
                         LoRAConfig, ModelConfig, ObservabilityConfig,
                         ParallelConfig, SchedulerConfig, SpeculativeConfig,
                         VisionLanguageConfig)
from vllm.core.scheduler import (ScheduledSequenceGroup, Scheduler,
                                 SchedulerOutputs)
from vllm.engine.arg_utils import EngineArgs
from vllm.engine.metrics import (LoggingStatLogger, PrometheusStatLogger,
                                 StatLoggerBase, Stats)
from vllm.engine.output_processor.interfaces import (
    SequenceGroupOutputProcessor)
from vllm.engine.output_processor.stop_checker import StopChecker
from vllm.engine.output_processor.util import create_output_by_sequence_group
from vllm.executor.executor_base import ExecutorBase
from vllm.executor.ray_utils import initialize_ray_cluster
from vllm.inputs import INPUT_REGISTRY, LLMInputs, PromptInputs
from vllm.logger import init_logger
from vllm.lora.request import LoRARequest
from vllm.outputs import (EmbeddingRequestOutput, RequestOutput,
                          RequestOutputFactory)
from vllm.pooling_params import PoolingParams
from vllm.sampling_params import SamplingParams
from vllm.sequence import (EmbeddingSequenceGroupOutput, ExecuteModelRequest,
                           PoolerOutput, SamplerOutput, Sequence,
                           SequenceGroup, SequenceGroupMetadata,
                           SequenceStatus)
from vllm.tracing import (SpanAttributes, SpanKind, extract_trace_context,
                          init_tracer)
from vllm.transformers_utils.config import try_get_generation_config
from vllm.transformers_utils.detokenizer import Detokenizer
from vllm.transformers_utils.tokenizer_group import (BaseTokenizerGroup,
                                                     get_tokenizer_group)
from vllm.usage.usage_lib import (UsageContext, is_usage_stats_enabled,
                                  usage_message)
from vllm.utils import Counter
from vllm.version import __version__ as VLLM_VERSION

logger = init_logger(__name__)
_LOCAL_LOGGING_INTERVAL_SEC = 5


def _load_generation_config_dict(model_config: ModelConfig) -> Dict[str, Any]:
    config = try_get_generation_config(
        model_config.model,
        trust_remote_code=model_config.trust_remote_code,
        revision=model_config.revision,
    )

    if config is None:
        return {}

    return config.to_diff_dict()


_O = TypeVar("_O", RequestOutput, EmbeddingRequestOutput)


class LLMEngine:
    """An LLM engine that receives requests and generates texts.

    This is the main class for the vLLM engine. It receives requests
    from clients and generates texts from the LLM. It includes a tokenizer, a
    language model (possibly distributed across multiple GPUs), and GPU memory
    space allocated for intermediate states (aka KV cache). This class utilizes
    iteration-level scheduling and efficient memory management to maximize the
    serving throughput.

    The :class:`~vllm.LLM` class wraps this class for offline batched inference
    and the :class:`AsyncLLMEngine` class wraps this class for online serving.

    The config arguments are derived from :class:`~vllm.EngineArgs`. (See
    :ref:`engine_args`)

    Args:
        model_config: The configuration related to the LLM model.
        cache_config: The configuration related to the KV cache memory
            management.
        parallel_config: The configuration related to distributed execution.
        scheduler_config: The configuration related to the request scheduler.
        device_config: The configuration related to the device.
        lora_config (Optional): The configuration related to serving multi-LoRA.
        vision_language_config (Optional): The configuration related to vision
            language models.
        speculative_config (Optional): The configuration related to speculative
            decoding.
        executor_class: The model executor class for managing distributed
            execution.
        log_stats: Whether to log statistics.
        usage_context: Specified entry point, used for usage info collection.
    """

    DO_VALIDATE_OUTPUT: ClassVar[bool] = False
    """A flag to toggle whether to validate the type of request output."""

    @classmethod
    @contextmanager
    def enable_output_validation(cls):
        cls.DO_VALIDATE_OUTPUT = True

        yield

        cls.DO_VALIDATE_OUTPUT = False

    @classmethod
    def validate_output(
        cls,
        output: object,
        output_type: Type[_O],
    ) -> _O:
        do_validate = cls.DO_VALIDATE_OUTPUT

        if ((TYPE_CHECKING or do_validate)
                and not isinstance(output, output_type)):
            raise TypeError(f"Expected output of type {output_type}, "
                            f"but found type {type(output)}")

        return output

    @classmethod
    def validate_outputs(
        cls,
        outputs: GenericSequence[object],
        output_type: Type[_O],
    ) -> List[_O]:
        do_validate = cls.DO_VALIDATE_OUTPUT

        outputs_: List[_O]
        if TYPE_CHECKING or do_validate:
            outputs_ = []
            for output in outputs:
                if not isinstance(output, output_type):
                    raise TypeError(f"Expected output of type {output_type}, "
                                    f"but found type {type(output)}")

                outputs_.append(output)
        else:
            outputs_ = outputs

        return outputs_

    tokenizer: Optional[BaseTokenizerGroup]

    def __init__(
        self,
        model_config: ModelConfig,
        cache_config: CacheConfig,
        parallel_config: ParallelConfig,
        scheduler_config: SchedulerConfig,
        device_config: DeviceConfig,
        load_config: LoadConfig,
        lora_config: Optional[LoRAConfig],
        vision_language_config: Optional[VisionLanguageConfig],
        speculative_config: Optional[SpeculativeConfig],
        decoding_config: Optional[DecodingConfig],
        observability_config: Optional[ObservabilityConfig],
        executor_class: Type[ExecutorBase],
        log_stats: bool,
        usage_context: UsageContext = UsageContext.ENGINE_CONTEXT,
        stat_loggers: Optional[Dict[str, StatLoggerBase]] = None,
    ) -> None:
        logger.info(
            "Initializing an LLM engine (v%s) with config: "
            "model=%r, speculative_config=%r, tokenizer=%r, "
            "skip_tokenizer_init=%s, tokenizer_mode=%s, revision=%s, "
            "rope_scaling=%r, rope_theta=%r, tokenizer_revision=%s, "
            "trust_remote_code=%s, dtype=%s, max_seq_len=%d, "
            "download_dir=%r, load_format=%s, tensor_parallel_size=%d, "
            "disable_custom_all_reduce=%s, quantization=%s, "
            "enforce_eager=%s, kv_cache_dtype=%s, "
            "quantization_param_path=%s, device_config=%s, "
            "decoding_config=%r, observability_config=%r, "
            "seed=%d, served_model_name=%s)",
            VLLM_VERSION,
            model_config.model,
            speculative_config,
            model_config.tokenizer,
            model_config.skip_tokenizer_init,
            model_config.tokenizer_mode,
            model_config.revision,
            model_config.rope_scaling,
            model_config.rope_theta,
            model_config.tokenizer_revision,
            model_config.trust_remote_code,
            model_config.dtype,
            model_config.max_model_len,
            load_config.download_dir,
            load_config.load_format,
            parallel_config.tensor_parallel_size,
            parallel_config.disable_custom_all_reduce,
            model_config.quantization,
            model_config.enforce_eager,
            cache_config.cache_dtype,
            model_config.quantization_param_path,
            device_config.device,
            decoding_config,
            observability_config,
            model_config.seed,
            model_config.served_model_name,
        )
        # TODO(woosuk): Print more configs in debug mode.

        self.model_config = model_config
        self.cache_config = cache_config
        self.lora_config = lora_config
        self.vision_language_config = vision_language_config
        self.parallel_config = parallel_config
        self.scheduler_config = scheduler_config
        self.device_config = device_config
        self.speculative_config = speculative_config
        self.load_config = load_config
        self.decoding_config = decoding_config or DecodingConfig()
        self.observability_config = observability_config or ObservabilityConfig(
        )
        self.log_stats = log_stats

        if not self.model_config.skip_tokenizer_init:
            self.tokenizer = self._init_tokenizer()
            self.detokenizer = Detokenizer(self.tokenizer)
        else:
            self.tokenizer = None
            self.detokenizer = None

        self.seq_counter = Counter()
        self.generation_config_fields = _load_generation_config_dict(
            model_config)

        self.input_processor = INPUT_REGISTRY.create_input_processor(
            self.model_config)

        self.model_executor = executor_class(
            model_config=model_config,
            cache_config=cache_config,
            parallel_config=parallel_config,
            scheduler_config=scheduler_config,
            device_config=device_config,
            lora_config=lora_config,
            vision_language_config=vision_language_config,
            speculative_config=speculative_config,
            load_config=load_config,
        )

        if not self.model_config.embedding_mode:
            self._initialize_kv_caches()

        # If usage stat is enabled, collect relevant info.
        if is_usage_stats_enabled():
            from vllm.model_executor.model_loader import (
                get_architecture_class_name)
            usage_message.report_usage(
                get_architecture_class_name(model_config),
                usage_context,
                extra_kvs={
                    # Common configuration
                    "dtype":
                    str(model_config.dtype),
                    "tensor_parallel_size":
                    parallel_config.tensor_parallel_size,
                    "block_size":
                    cache_config.block_size,
                    "gpu_memory_utilization":
                    cache_config.gpu_memory_utilization,

                    # Quantization
                    "quantization":
                    model_config.quantization,
                    "kv_cache_dtype":
                    cache_config.cache_dtype,

                    # Feature flags
                    "enable_lora":
                    bool(lora_config),
                    "enable_prefix_caching":
                    cache_config.enable_prefix_caching,
                    "enforce_eager":
                    model_config.enforce_eager,
                    "disable_custom_all_reduce":
                    parallel_config.disable_custom_all_reduce,
                })

        if self.tokenizer:
            # Ping the tokenizer to ensure liveness if it runs in a
            # different process.
            self.tokenizer.ping()

        # Create the scheduler.
        # NOTE: the cache_config here have been updated with the numbers of
        # GPU and CPU blocks, which are profiled in the distributed executor.
        self.scheduler = Scheduler(scheduler_config, cache_config, lora_config)

        # Metric Logging.
        if self.log_stats:
            if stat_loggers is not None:
                self.stat_loggers = stat_loggers
            else:
                self.stat_loggers = {
                    "logging":
                    LoggingStatLogger(
                        local_interval=_LOCAL_LOGGING_INTERVAL_SEC),
                    "prometheus":
                    PrometheusStatLogger(
                        local_interval=_LOCAL_LOGGING_INTERVAL_SEC,
                        labels=dict(model_name=model_config.served_model_name),
                        max_model_len=self.model_config.max_model_len),
                }
                self.stat_loggers["prometheus"].info("cache_config",
                                                     self.cache_config)

        self.tracer = None
        if self.observability_config.otlp_traces_endpoint:
            self.tracer = init_tracer(
                "vllm.llm_engine",
                self.observability_config.otlp_traces_endpoint)

        # Create sequence output processor, e.g. for beam search or
        # speculative decoding.
        self.output_processor = (
            SequenceGroupOutputProcessor.create_output_processor(
                self.scheduler_config,
                self.detokenizer,
                self.scheduler,
                self.seq_counter,
                self.get_tokenizer_for_seq,
                stop_checker=StopChecker(
                    self.scheduler_config.max_model_len,
                    self.get_tokenizer_for_seq,
                ),
            ))

    def _initialize_kv_caches(self) -> None:
        """Initialize the KV cache in the worker(s).

        The workers will determine the number of blocks in both the GPU cache
        and the swap CPU cache.
        """
        num_gpu_blocks, num_cpu_blocks = (
            self.model_executor.determine_num_available_blocks())

        if self.cache_config.num_gpu_blocks_override is not None:
            num_gpu_blocks_override = self.cache_config.num_gpu_blocks_override
            logger.info(
                "Overriding num_gpu_blocks=%d with "
                "num_gpu_blocks_override=%d", num_gpu_blocks,
                num_gpu_blocks_override)
            num_gpu_blocks = num_gpu_blocks_override

        self.cache_config.num_gpu_blocks = num_gpu_blocks
        self.cache_config.num_cpu_blocks = num_cpu_blocks

        self.model_executor.initialize_cache(num_gpu_blocks, num_cpu_blocks)

    @classmethod
    def from_engine_args(
        cls,
        engine_args: EngineArgs,
        usage_context: UsageContext = UsageContext.ENGINE_CONTEXT,
    ) -> "LLMEngine":
        """Creates an LLM engine from the engine arguments."""
        # Create the engine configs.
        engine_config = engine_args.create_engine_config()
        distributed_executor_backend = (
            engine_config.parallel_config.distributed_executor_backend)

        # Initialize the cluster and specify the executor class.
        if engine_config.device_config.device_type == "neuron":
            from vllm.executor.neuron_executor import NeuronExecutor
            executor_class = NeuronExecutor
        elif engine_config.device_config.device_type == "tpu":
            from vllm.executor.tpu_executor import TPUExecutor
            executor_class = TPUExecutor
        elif engine_config.device_config.device_type == "cpu":
            from vllm.executor.cpu_executor import CPUExecutor
            executor_class = CPUExecutor
<<<<<<< HEAD
        elif engine_config.device_config.device_type == "hpu":
            if distributed_executor_backend == "ray":
                initialize_ray_cluster(engine_config.parallel_config)
                from vllm.executor.ray_habana_executor import RayHabanaExecutor
                executor_class = RayHabanaExecutor
            else:
                from vllm.executor.habana_executor import HabanaExecutor
                executor_class = HabanaExecutor
=======
        elif engine_config.device_config.device_type == "openvino":
            from vllm.executor.openvino_executor import OpenVINOExecutor
            executor_class = OpenVINOExecutor
>>>>>>> 80ca1e6a
        elif engine_config.device_config.device_type == "xpu":
            if distributed_executor_backend == "ray":
                initialize_ray_cluster(engine_config.parallel_config)
                from vllm.executor.ray_xpu_executor import RayXPUExecutor
                executor_class = RayXPUExecutor
            else:
                from vllm.executor.xpu_executor import XPUExecutor
                executor_class = XPUExecutor
        elif distributed_executor_backend == "ray":
            initialize_ray_cluster(engine_config.parallel_config)
            from vllm.executor.ray_gpu_executor import RayGPUExecutor
            executor_class = RayGPUExecutor
        elif distributed_executor_backend == "mp":
            from vllm.executor.multiproc_gpu_executor import (
                MultiprocessingGPUExecutor)
            executor_class = MultiprocessingGPUExecutor
        else:
            from vllm.executor.gpu_executor import GPUExecutor
            executor_class = GPUExecutor
        # Create the LLM engine.
        engine = cls(
            **engine_config.to_dict(),
            executor_class=executor_class,
            log_stats=not engine_args.disable_log_stats,
            usage_context=usage_context,
        )
        return engine

    def __reduce__(self):
        # This is to ensure that the LLMEngine is not referenced in
        # the closure used to initialize Ray worker actors
        raise RuntimeError("LLMEngine should not be pickled!")

    def __del__(self):
        # Shutdown model executor when engine is garbage collected
        # Use getattr since __init__ can fail before the field is set
        if model_executor := getattr(self, "model_executor", None):
            model_executor.shutdown()

    MISSING_TOKENIZER_GROUP_MSG = ("Unable to get tokenizer because "
                                   "skip_tokenizer_init is True")

    def get_tokenizer_group(
            self,
            fail_msg: str = MISSING_TOKENIZER_GROUP_MSG) -> BaseTokenizerGroup:
        if self.tokenizer is None:
            raise ValueError(fail_msg)

        return self.tokenizer

    def get_tokenizer(self) -> "PreTrainedTokenizer":
        return self.get_tokenizer_group().get_lora_tokenizer(None)

    def get_tokenizer_for_seq(self,
                              sequence: Sequence) -> "PreTrainedTokenizer":
        return self.get_tokenizer_group().get_lora_tokenizer(
            sequence.lora_request)

    def _init_tokenizer(self, **tokenizer_init_kwargs) -> BaseTokenizerGroup:
        init_kwargs = dict(
            tokenizer_id=self.model_config.tokenizer,
            enable_lora=bool(self.lora_config),
            max_num_seqs=self.scheduler_config.max_num_seqs,
            max_input_length=None,
            tokenizer_mode=self.model_config.tokenizer_mode,
            trust_remote_code=self.model_config.trust_remote_code,
            revision=self.model_config.tokenizer_revision)
        init_kwargs.update(tokenizer_init_kwargs)

        return get_tokenizer_group(self.parallel_config.tokenizer_pool_config,
                                   **init_kwargs)

    def _verify_args(self) -> None:
        self.model_config.verify_with_parallel_config(self.parallel_config)
        self.cache_config.verify_with_parallel_config(self.parallel_config)
        if self.lora_config:
            self.lora_config.verify_with_model_config(self.model_config)
            self.lora_config.verify_with_scheduler_config(
                self.scheduler_config)

    def _get_eos_token_id(
            self, lora_request: Optional[LoRARequest]) -> Optional[int]:
        if self.tokenizer is None:
            logger.warning("Using None for EOS token id because tokenizer "
                           "is not initialized")
            return None

        return self.tokenizer.get_lora_tokenizer(lora_request).eos_token_id

    def _add_processed_request(
        self,
        request_id: str,
        processed_inputs: LLMInputs,
        params: Union[SamplingParams, PoolingParams],
        arrival_time: float,
        lora_request: Optional[LoRARequest],
        trace_headers: Optional[Dict[str, str]] = None,
    ) -> None:
        # Create the sequences.
        block_size = self.cache_config.block_size
        seq_id = next(self.seq_counter)
        eos_token_id = self._get_eos_token_id(lora_request)

        seq = Sequence(seq_id, processed_inputs, block_size, eos_token_id,
                       lora_request)

        # Create a SequenceGroup based on SamplingParams or PoolingParams
        if isinstance(params, SamplingParams):
            seq_group = self._create_sequence_group_with_sampling(
                request_id,
                seq,
                params,
                arrival_time=arrival_time,
                lora_request=lora_request,
                trace_headers=trace_headers,
            )
        elif isinstance(params, PoolingParams):
            seq_group = self._create_sequence_group_with_pooling(
                request_id,
                seq,
                params,
                arrival_time=arrival_time,
                lora_request=lora_request,
            )
        else:
            raise ValueError(
                "Either SamplingParams or PoolingParams must be provided.")

        # Add the sequence group to the scheduler.
        self.scheduler.add_seq_group(seq_group)

    def process_model_inputs(
        self,
        request_id: str,
        inputs: PromptInputs,
        lora_request: Optional[LoRARequest] = None,
    ) -> LLMInputs:
        if isinstance(inputs, str):
            inputs = {"prompt": inputs}

        if "prompt_token_ids" not in inputs:
            tokenizer = self.get_tokenizer_group("prompts must be None if "
                                                 "skip_tokenizer_init is True")

            prompt_token_ids = tokenizer.encode(request_id=request_id,
                                                prompt=inputs["prompt"],
                                                lora_request=lora_request)
        else:
            prompt_token_ids = inputs["prompt_token_ids"]

        llm_inputs = LLMInputs(prompt_token_ids=prompt_token_ids,
                               prompt=inputs.get("prompt"),
                               multi_modal_data=inputs.get("multi_modal_data"))

        return self.input_processor(llm_inputs)

    def add_request(
        self,
        request_id: str,
        inputs: PromptInputs,
        params: Union[SamplingParams, PoolingParams],
        arrival_time: Optional[float] = None,
        lora_request: Optional[LoRARequest] = None,
        trace_headers: Optional[Dict[str, str]] = None,
    ) -> None:
        """Add a request to the engine's request pool.

        The request is added to the request pool and will be processed by the
        scheduler as `engine.step()` is called. The exact scheduling policy is
        determined by the scheduler.

        Args:
            request_id: The unique ID of the request.
            inputs: The inputs to the LLM. See
                :class:`~vllm.inputs.PromptInputs`
                for more details about the format of each input.
            params: Parameters for sampling or pooling.
                :class:`~vllm.SamplingParams` for text generation.
                :class:`~vllm.PoolingParams` for pooling.
            arrival_time: The arrival time of the request. If None, we use
                the current monotonic time.
            trace_headers: OpenTelemetry trace headers.

        Details:
            - Set arrival_time to the current time if it is None.
            - Set prompt_token_ids to the encoded prompt if it is None.
            - Create `best_of` number of :class:`~vllm.Sequence` objects.
            - Create a :class:`~vllm.SequenceGroup` object
              from the list of :class:`~vllm.Sequence`.
            - Add the :class:`~vllm.SequenceGroup` object to the scheduler.

        Example:
            >>> # initialize engine
            >>> engine = LLMEngine.from_engine_args(engine_args)
            >>> # set request arguments
            >>> example_prompt = "Who is the president of the United States?"
            >>> sampling_params = SamplingParams(temperature=0.0)
            >>> request_id = 0
            >>>
            >>> # add the request to the engine
            >>> engine.add_request(
            >>>    str(request_id),
            >>>    example_prompt,
            >>>    SamplingParams(temperature=0.0))
            >>> # continue the request processing
            >>> ...
        """
        if lora_request is not None and not self.lora_config:
            raise ValueError(f"Got lora_request {lora_request} but LoRA is "
                             "not enabled!")
        if arrival_time is None:
            arrival_time = time.time()

        processed_inputs = self.process_model_inputs(request_id=request_id,
                                                     inputs=inputs,
                                                     lora_request=lora_request)

        self._add_processed_request(
            request_id=request_id,
            processed_inputs=processed_inputs,
            params=params,
            arrival_time=arrival_time,
            lora_request=lora_request,
            trace_headers=trace_headers,
        )

    def _create_sequence_group_with_sampling(
        self,
        request_id: str,
        seq: Sequence,
        sampling_params: SamplingParams,
        arrival_time: float,
        lora_request: Optional[LoRARequest],
        trace_headers: Optional[Dict[str, str]] = None,
    ) -> SequenceGroup:
        """Creates a SequenceGroup with SamplingParams."""
        max_logprobs = self.get_model_config().max_logprobs
        if (sampling_params.logprobs
                and sampling_params.logprobs > max_logprobs) or (
                    sampling_params.prompt_logprobs
                    and sampling_params.prompt_logprobs > max_logprobs):
            raise ValueError(f"Cannot request more than "
                             f"{max_logprobs} logprobs.")

        # Defensive copy of SamplingParams, which are used by the sampler,
        # this doesn't deep-copy LogitsProcessor objects
        sampling_params = sampling_params.clone()

        sampling_params.update_from_generation_config(
            self.generation_config_fields, seq.eos_token_id)

        # Create the sequence group.
        seq_group = SequenceGroup(
            request_id=request_id,
            seqs=[seq],
            arrival_time=arrival_time,
            sampling_params=sampling_params,
            lora_request=lora_request,
            trace_headers=trace_headers,
        )

        return seq_group

    def _create_sequence_group_with_pooling(
        self,
        request_id: str,
        seq: Sequence,
        pooling_params: PoolingParams,
        arrival_time: float,
        lora_request: Optional[LoRARequest],
    ) -> SequenceGroup:
        """Creates a SequenceGroup with PoolingParams."""
        # Defensive copy of PoolingParams, which are used by the pooler
        pooling_params = pooling_params.clone()
        # Create the sequence group.
        seq_group = SequenceGroup(request_id=request_id,
                                  seqs=[seq],
                                  arrival_time=arrival_time,
                                  lora_request=lora_request,
                                  pooling_params=pooling_params)
        return seq_group

    def abort_request(self, request_id: Union[str, Iterable[str]]) -> None:
        """Aborts a request(s) with the given ID.

        Args:
            request_id: The ID(s) of the request to abort.

        Details:
            - Refer to the
              :meth:`~vllm.core.scheduler.Scheduler.abort_seq_group`
              from class :class:`~vllm.core.scheduler.Scheduler`.

        Example:
            >>> # initialize engine and add a request with request_id
            >>> request_id = str(0)
            >>> # abort the request
            >>> engine.abort_request(request_id)
        """
        self.scheduler.abort_seq_group(request_id)

    def get_model_config(self) -> ModelConfig:
        """Gets the model configuration."""
        return self.model_config

    def get_decoding_config(self) -> DecodingConfig:
        """Gets the decoding configuration."""
        return self.decoding_config

    def get_num_unfinished_requests(self) -> int:
        """Gets the number of unfinished requests."""
        return self.scheduler.get_num_unfinished_seq_groups()

    def has_unfinished_requests(self) -> bool:
        """Returns True if there are unfinished requests."""
        return self.scheduler.has_unfinished_seqs()

    def _process_sequence_group_outputs(
        self,
        seq_group: SequenceGroup,
        outputs: List[EmbeddingSequenceGroupOutput],
    ) -> None:
        seq_group.embeddings = outputs[0].embeddings

        for seq in seq_group.get_seqs():
            seq.status = SequenceStatus.FINISHED_STOPPED

        return

    def _process_model_outputs(
        self,
        output: GenericSequence[Union[SamplerOutput, PoolerOutput]],
        scheduled_seq_groups: List[ScheduledSequenceGroup],
        ignored_seq_groups: List[SequenceGroup],
        seq_group_metadata_list: List[SequenceGroupMetadata],
    ) -> List[Union[RequestOutput, EmbeddingRequestOutput]]:
        """Apply the model output to the sequences in the scheduled seq groups.

        Returns RequestOutputs that can be returned to the client.
        """

        now = time.time()

        # Organize outputs by [sequence group][step] instead of
        # [step][sequence group].
        output_by_sequence_group = create_output_by_sequence_group(
            output, num_seq_groups=len(scheduled_seq_groups))

        # Update the scheduled sequence groups with the model outputs.
        for scheduled_seq_group, outputs, seq_group_meta in zip(
                scheduled_seq_groups, output_by_sequence_group,
                seq_group_metadata_list):
            seq_group = scheduled_seq_group.seq_group
            seq_group.update_num_computed_tokens(
                scheduled_seq_group.token_chunk_size)
            if self.model_config.embedding_mode:
                self._process_sequence_group_outputs(seq_group, outputs)
                continue

            self.output_processor.process_prompt_logprob(seq_group, outputs)
            if seq_group_meta.do_sample:
                self.output_processor.process_outputs(seq_group, outputs)

        # Free the finished sequence groups.
        self.scheduler.free_finished_seq_groups()

        # Create the outputs.
        request_outputs: List[Union[RequestOutput,
                                    EmbeddingRequestOutput]] = []
        for scheduled_seq_group in scheduled_seq_groups:
            seq_group = scheduled_seq_group.seq_group
            seq_group.maybe_set_first_token_time(now)
            request_output = RequestOutputFactory.create(seq_group)
            request_outputs.append(request_output)
        for seq_group in ignored_seq_groups:
            request_output = RequestOutputFactory.create(seq_group)
            request_outputs.append(request_output)
        return request_outputs

    def step(self) -> List[Union[RequestOutput, EmbeddingRequestOutput]]:
        """Performs one decoding iteration and returns newly generated results.

        .. figure:: https://i.imgur.com/sv2HssD.png
            :alt: Overview of the step function
            :align: center

            Overview of the step function.

        Details:
            - Step 1: Schedules the sequences to be executed in the next
              iteration and the token blocks to be swapped in/out/copy.

                - Depending on the scheduling policy,
                  sequences may be `preempted/reordered`.
                - A Sequence Group (SG) refer to a group of sequences
                  that are generated from the same prompt.

            - Step 2: Calls the distributed executor to execute the model.
            - Step 3: Processes the model output. This mainly includes:

                - Decodes the relevant outputs.
                - Updates the scheduled sequence groups with model outputs
                  based on its `sampling parameters` (`use_beam_search` or not).
                - Frees the finished sequence groups.

            - Finally, it creates and returns the newly generated results.

        Example:
            >>> # Please see the example/ folder for more detailed examples.
            >>>
            >>> # initialize engine and request arguments
            >>> engine = LLMEngine.from_engine_args(engine_args)
            >>> example_inputs = [(0, "What is LLM?",
            >>>    SamplingParams(temperature=0.0))]
            >>>
            >>> # Start the engine with an event loop
            >>> while True:
            >>>     if example_inputs:
            >>>         req_id, prompt, sampling_params = example_inputs.pop(0)
            >>>         engine.add_request(str(req_id),prompt,sampling_params)
            >>>
            >>>     # continue the request processing
            >>>     request_outputs = engine.step()
            >>>     for request_output in request_outputs:
            >>>         if request_output.finished:
            >>>             # return or show the request output
            >>>
            >>>     if not (engine.has_unfinished_requests() or example_inputs):
            >>>         break
        """
        seq_group_metadata_list, scheduler_outputs = self.scheduler.schedule()

        if not scheduler_outputs.is_empty():
            execute_model_req = ExecuteModelRequest(
                seq_group_metadata_list=seq_group_metadata_list,
                blocks_to_swap_in=scheduler_outputs.blocks_to_swap_in,
                blocks_to_swap_out=scheduler_outputs.blocks_to_swap_out,
                blocks_to_copy=scheduler_outputs.blocks_to_copy,
                num_lookahead_slots=scheduler_outputs.num_lookahead_slots,
                running_queue_size=scheduler_outputs.running_queue_size,
            )
            output = self.model_executor.execute_model(
                execute_model_req=execute_model_req)
        else:
            output = []

        request_outputs = self._process_model_outputs(
            output, scheduler_outputs.scheduled_seq_groups,
            scheduler_outputs.ignored_seq_groups, seq_group_metadata_list)
        # Log stats.
        self.do_log_stats(scheduler_outputs, output)

        # Tracing
        self.do_tracing(scheduler_outputs)

        if not request_outputs:
            # Stop the execute model loop in parallel workers until there are
            # more requests to process. This avoids waiting indefinitely in
            # torch.distributed ops which may otherwise timeout, and unblocks
            # the RPC thread in the workers so that they can process any other
            # queued control plane messages, such as add/remove lora adapters.
            self.model_executor.stop_remote_worker_execution_loop()

#        out_prompt = [ro.prompt for ro in request_outputs]
#        out_indices =  [ro.outputs[-1].index for ro in request_outputs]
#        out_text =  [f'{ro.outputs[-1].text!r}' for ro in request_outputs]
#        for idx, (p, i, t) in enumerate(zip(out_prompt, out_indices, out_text)):
#            logger.info(f'\tPROMPT ({idx}): {p}')            
#            logger.info(f'\tGEN IDX ({idx}): {i}')            
#            logger.info(f'\tGEN TXT ({idx}): {t}')            
#            logger.info('')            
        return request_outputs

    def add_logger(self, logger_name: str, logger: StatLoggerBase) -> None:
        if logger_name in self.stat_loggers:
            raise KeyError(f"Logger with name {logger_name} already exists.")
        self.stat_loggers[logger_name] = logger

    def remove_logger(self, logger_name: str) -> None:
        if logger_name not in self.stat_loggers:
            raise KeyError(f"Logger with name {logger_name} does not exist.")
        del self.stat_loggers[logger_name]

    def do_log_stats(
            self,
            scheduler_outputs: Optional[SchedulerOutputs] = None,
            model_output: Optional[List[SamplerOutput]] = None) -> None:
        """Forced log when no requests active."""
        if self.log_stats:
            for logger in self.stat_loggers.values():
                logger.log(self._get_stats(scheduler_outputs, model_output))

    def _get_stats(
            self,
            scheduler_outputs: Optional[SchedulerOutputs],
            model_output: Optional[List[SamplerOutput]] = None) -> Stats:
        """Get Stats to be Logged to Prometheus.

        Args:
            scheduler_outputs: Optional, used to populate metrics related to
                the scheduled batch,
            model_output: Optional, used to emit speculative decoding metrics
                which are created by the workers.
        """
        now = time.time()

        # System State
        #   Scheduler State
        num_running_sys = len(self.scheduler.running)
        num_swapped_sys = len(self.scheduler.swapped)
        num_waiting_sys = len(self.scheduler.waiting)

        # KV Cache Usage in %
        num_total_gpu = self.cache_config.num_gpu_blocks
        gpu_cache_usage_sys = 0.
        if num_total_gpu is not None:
            num_free_gpu = self.scheduler.block_manager.get_num_free_gpu_blocks(
            )
            gpu_cache_usage_sys = 1.0 - (num_free_gpu / num_total_gpu)

        num_total_cpu = self.cache_config.num_cpu_blocks
        cpu_cache_usage_sys = 0.
        if num_total_cpu is not None and num_total_cpu > 0:
            num_free_cpu = self.scheduler.block_manager.get_num_free_cpu_blocks(
            )
            cpu_cache_usage_sys = 1.0 - (num_free_cpu / num_total_cpu)

        # Iteration stats
        num_prompt_tokens_iter = 0
        num_generation_tokens_iter = 0
        time_to_first_tokens_iter: List[float] = []
        time_per_output_tokens_iter: List[float] = []
        num_preemption_iter = (0 if scheduler_outputs is None else
                               scheduler_outputs.preempted)

        # Request stats
        #   Latency
        time_e2e_requests: List[float] = []
        #   Metadata
        num_prompt_tokens_requests: List[int] = []
        num_generation_tokens_requests: List[int] = []
        best_of_requests: List[int] = []
        n_requests: List[int] = []
        finished_reason_requests: List[str] = []

        # NOTE: This loop assumes prefill seq_groups are before
        # decode seq_groups in scheduled_seq_groups.
        if scheduler_outputs is not None:
            num_generation_tokens_from_prefill_groups = 0.
            # NOTE: if scheduler_outputs.num_prefill_groups > 0 and
            # the len of scheduler_outputs.scheduled_seq_groups is !=
            # scheduler_outputs.num_prefill_groups, this means that
            # chunked prefills have been detected.

            for idx, scheduled_seq_group in enumerate(
                    scheduler_outputs.scheduled_seq_groups):
                group_was_prefill = idx < scheduler_outputs.num_prefill_groups
                seq_group = scheduled_seq_group.seq_group

                # NOTE: a seq_group that completed all of its prefill tokens
                # in the last iteration will have seq_group.is_prefill() = False
                # with group_was_prefill = True
                if group_was_prefill:
                    # Number of prompt tokens.
                    num_prompt_tokens_iter += (
                        scheduled_seq_group.token_chunk_size)

                    # If the seq_group just finished the prefill state
                    # get TTFT.
                    if not seq_group.is_prefill():
                        latency = seq_group.get_last_latency(now)
                        time_to_first_tokens_iter.append(latency)

                        # One generation token per finished prefill.
                        num_generation_tokens_from_prefill_groups += (
                            seq_group.num_seqs())
                else:
                    # TPOTs.
                    latency = seq_group.get_last_latency(now)
                    time_per_output_tokens_iter.append(latency)

                # Because of chunked prefill, we can have a single sequence
                # group that does multiple prompt_runs. To prevent logging
                # the same metadata more than once per request, we standardize
                # on logging request level information for finished requests,
                # which can only happen once.
                if seq_group.is_finished():
                    # Latency timings
                    time_e2e_requests.append(now -
                                             seq_group.metrics.arrival_time)

                    # Metadata
                    num_prompt_tokens_requests.append(
                        len(seq_group.prompt_token_ids))
                    num_generation_tokens_requests.extend([
                        seq.get_output_len()
                        for seq in seq_group.get_finished_seqs()
                    ])
                    if seq_group.sampling_params is not None:
                        best_of_requests.append(
                            seq_group.sampling_params.best_of)
                        n_requests.append(seq_group.sampling_params.n)
                    finished_reason_requests.extend([
                        SequenceStatus.get_finished_reason(seq.status)
                        for seq in seq_group.get_finished_seqs()
                    ])

            # Number of generation tokens.
            #   num_batched_tokens equals the number of prompt_tokens plus the
            #   number of decode_tokens in a single iteration. So,
            #   num_generation_tokens = num_batched_tokens - num_prompt_tokens
            #   + num_generation_tokens_from_prefill_groups (since we generate
            #   one token on prefills on iters where the prefill finishes).
            num_generation_tokens_iter = (
                scheduler_outputs.num_batched_tokens - num_prompt_tokens_iter +
                num_generation_tokens_from_prefill_groups)

        # Spec decode, if enabled, emits specialized metrics from the worker in
        # sampler output.
        if model_output and (model_output[0].spec_decode_worker_metrics
                             is not None):
            spec_decode_metrics = model_output[0].spec_decode_worker_metrics
        else:
            spec_decode_metrics = None

        return Stats(
            now=now,
            # System stats
            #   Scheduler State
            num_running_sys=num_running_sys,
            num_swapped_sys=num_swapped_sys,
            num_waiting_sys=num_waiting_sys,
            #   KV Cache Usage in %
            gpu_cache_usage_sys=gpu_cache_usage_sys,
            cpu_cache_usage_sys=cpu_cache_usage_sys,

            # Iteration stats
            num_prompt_tokens_iter=num_prompt_tokens_iter,
            num_generation_tokens_iter=num_generation_tokens_iter,
            time_to_first_tokens_iter=time_to_first_tokens_iter,
            time_per_output_tokens_iter=time_per_output_tokens_iter,
            spec_decode_metrics=spec_decode_metrics,
            num_preemption_iter=num_preemption_iter,

            # Request stats
            #   Latency
            time_e2e_requests=time_e2e_requests,
            #   Metadata
            num_prompt_tokens_requests=num_prompt_tokens_requests,
            num_generation_tokens_requests=num_generation_tokens_requests,
            best_of_requests=best_of_requests,
            n_requests=n_requests,
            finished_reason_requests=finished_reason_requests,
        )

    def add_lora(self, lora_request: LoRARequest) -> bool:
        return self.model_executor.add_lora(lora_request)

    def remove_lora(self, lora_id: int) -> bool:
        return self.model_executor.remove_lora(lora_id)

    def list_loras(self) -> Set[int]:
        return self.model_executor.list_loras()

    def pin_lora(self, lora_id: int) -> bool:
        return self.model_executor.pin_lora(lora_id)

    def check_health(self) -> None:
        if self.tokenizer:
            self.tokenizer.check_health()
        self.model_executor.check_health()

    def is_tracing_enabled(self) -> bool:
        return self.tracer is not None

    def do_tracing(self, scheduler_outputs: SchedulerOutputs) -> None:
        if self.tracer is None:
            return

        for scheduled_seq_group in scheduler_outputs.scheduled_seq_groups:
            seq_group = scheduled_seq_group.seq_group
            if seq_group.is_finished():
                self.create_trace_span(seq_group)

    def create_trace_span(self, seq_group: SequenceGroup) -> None:
        if self.tracer is None or seq_group.sampling_params is None:
            return
        arrival_time_nano_seconds = int(seq_group.metrics.arrival_time * 1e9)

        trace_context = extract_trace_context(seq_group.trace_headers)

        with self.tracer.start_as_current_span(
                "llm_request",
                kind=SpanKind.SERVER,
                context=trace_context,
                start_time=arrival_time_nano_seconds) as seq_span:
            metrics = seq_group.metrics
            ttft = metrics.first_token_time - metrics.arrival_time
            e2e_time = metrics.finished_time - metrics.arrival_time
            # attribute names are based on
            # https://github.com/open-telemetry/semantic-conventions/blob/main/docs/gen-ai/llm-spans.md
            seq_span.set_attribute(SpanAttributes.LLM_RESPONSE_MODEL,
                                   self.model_config.model)
            seq_span.set_attribute(SpanAttributes.LLM_REQUEST_ID,
                                   seq_group.request_id)
            seq_span.set_attribute(SpanAttributes.LLM_REQUEST_TEMPERATURE,
                                   seq_group.sampling_params.temperature)
            seq_span.set_attribute(SpanAttributes.LLM_REQUEST_TOP_P,
                                   seq_group.sampling_params.top_p)
            seq_span.set_attribute(SpanAttributes.LLM_REQUEST_MAX_TOKENS,
                                   seq_group.sampling_params.max_tokens)
            seq_span.set_attribute(SpanAttributes.LLM_REQUEST_BEST_OF,
                                   seq_group.sampling_params.best_of)
            seq_span.set_attribute(SpanAttributes.LLM_REQUEST_N,
                                   seq_group.sampling_params.n)
            seq_span.set_attribute(SpanAttributes.LLM_USAGE_NUM_SEQUENCES,
                                   seq_group.num_seqs())
            seq_span.set_attribute(SpanAttributes.LLM_USAGE_PROMPT_TOKENS,
                                   len(seq_group.prompt_token_ids))
            seq_span.set_attribute(
                SpanAttributes.LLM_USAGE_COMPLETION_TOKENS,
                sum([
                    seq.get_output_len()
                    for seq in seq_group.get_finished_seqs()
                ]))
            seq_span.set_attribute(SpanAttributes.LLM_LATENCY_TIME_IN_QUEUE,
                                   metrics.time_in_queue)
            seq_span.set_attribute(
                SpanAttributes.LLM_LATENCY_TIME_TO_FIRST_TOKEN, ttft)
            seq_span.set_attribute(SpanAttributes.LLM_LATENCY_E2E, e2e_time)<|MERGE_RESOLUTION|>--- conflicted
+++ resolved
@@ -378,7 +378,6 @@
         elif engine_config.device_config.device_type == "cpu":
             from vllm.executor.cpu_executor import CPUExecutor
             executor_class = CPUExecutor
-<<<<<<< HEAD
         elif engine_config.device_config.device_type == "hpu":
             if distributed_executor_backend == "ray":
                 initialize_ray_cluster(engine_config.parallel_config)
@@ -387,11 +386,9 @@
             else:
                 from vllm.executor.habana_executor import HabanaExecutor
                 executor_class = HabanaExecutor
-=======
         elif engine_config.device_config.device_type == "openvino":
             from vllm.executor.openvino_executor import OpenVINOExecutor
             executor_class = OpenVINOExecutor
->>>>>>> 80ca1e6a
         elif engine_config.device_config.device_type == "xpu":
             if distributed_executor_backend == "ray":
                 initialize_ray_cluster(engine_config.parallel_config)
